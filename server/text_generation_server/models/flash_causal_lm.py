--- conflicted
+++ resolved
@@ -28,17 +28,12 @@
     GeneratedText,
 )
 from text_generation_server.pb import generate_pb2
-<<<<<<< HEAD
-import text_generation_server.models.globals as tgi_globals
-from text_generation_server.models.globals import MEM_POOL, CUDA_GRAPHS
-=======
 from text_generation_server.models.globals import (
     MEM_POOL,
     CUDA_GRAPHS,
     get_adapter_to_index,
     MODEL_ID,
 )
->>>>>>> 2ce80194
 from text_generation_server.utils import StoppingCriteria, HeterogeneousNextTokenChooser
 from text_generation_server.utils.dist import MEMORY_FRACTION
 from text_generation_server.utils.segments import SegmentConcatBuilder, find_segments
@@ -1026,11 +1021,7 @@
 
                 tunableop_filepath = os.path.join(
                     HUGGINGFACE_HUB_CACHE,
-<<<<<<< HEAD
                     f"tunableop_{self.model_id.replace('/', '-')}_tp{self.world_size}_rank{self.rank}.csv",
-=======
-                    f"tunableop_{MODEL_ID.replace('/', '-')}_tp{self.world_size}_rank{self.rank}.csv",
->>>>>>> 2ce80194
                 )
 
                 logger.info(
